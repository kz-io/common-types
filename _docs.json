[
  {
    "kind": "interface",
    "name": "IHelpful",
    "location": {
      "filename": "file:///workspaces/common-types/src/types/interfaces.ts",
      "line": 24,
      "col": 0,
      "byteIndex": 527
    },
    "declarationKind": "export",
    "jsDoc": {
      "doc": "The `IHelpful` interface provides a consistent property providing a URL to help resources.\n",
      "tags": [
        {
          "kind": "example",
          "doc": "```ts\nclass Exception extends Error implements IHelpful {\n helpUrl = 'https://example.com';\n}\n\ntry {\n  throw new Exception('I make stuff up. Nothing really happened');\n} catch(e) {\n  console.log((e as IHelpful).helpUrl);\n  //  https://example.com\n}\n```"
        }
      ]
    },
    "interfaceDef": {
      "extends": [],
      "methods": [],
      "properties": [
        {
          "name": "helpUrl",
          "location": {
            "filename": "file:///workspaces/common-types/src/types/interfaces.ts",
            "line": 28,
            "col": 2,
            "byteIndex": 609
          },
          "jsDoc": {
            "doc": "The help URL for this object type."
          },
          "params": [],
          "computed": false,
          "optional": false,
          "tsType": {
            "repr": "string",
            "kind": "keyword",
            "keyword": "string"
          },
          "typeParams": []
        }
      ],
      "callSignatures": [],
      "indexSignatures": [],
      "typeParams": []
    }
  },
  {
    "kind": "typeAlias",
    "name": "Codebase",
    "location": {
      "filename": "file:///workspaces/common-types/src/types/types.ts",
      "line": 50,
      "col": 0,
      "byteIndex": 1101
    },
    "declarationKind": "export",
    "jsDoc": {
      "doc": "The types of codebases, according to integereleven.\n\n> NOTE: Any codebase name. Not yet constrained."
    },
    "typeAliasDef": {
      "tsType": {
        "repr": "string",
        "kind": "keyword",
        "keyword": "string"
      },
      "typeParams": []
    }
  },
  {
    "kind": "typeAlias",
    "name": "DecoratorTarget",
    "location": {
      "filename": "file:///workspaces/common-types/src/types/types.ts",
      "line": 33,
      "col": 0,
      "byteIndex": 699
    },
    "declarationKind": "export",
    "jsDoc": {
      "doc": "The types of TypeScript decorator targets."
    },
    "typeAliasDef": {
      "tsType": {
        "repr": "",
        "kind": "union",
        "union": [
          {
            "repr": "class",
            "kind": "literal",
            "literal": {
              "kind": "string",
              "string": "class"
            }
          },
          {
            "repr": "method",
            "kind": "literal",
            "literal": {
              "kind": "string",
              "string": "method"
            }
          },
          {
            "repr": "property",
            "kind": "literal",
            "literal": {
              "kind": "string",
              "string": "property"
            }
          },
          {
            "repr": "parameter",
            "kind": "literal",
            "literal": {
              "kind": "string",
              "string": "parameter"
            }
          },
          {
            "repr": "accessor",
            "kind": "literal",
            "literal": {
              "kind": "string",
              "string": "accessor"
            }
          }
        ]
      },
      "typeParams": []
    }
  },
  {
    "kind": "typeAlias",
    "name": "IndeterminateObject",
    "location": {
      "filename": "file:///workspaces/common-types/src/types/types.ts",
      "line": 28,
      "col": 0,
      "byteIndex": 567
    },
    "declarationKind": "export",
    "jsDoc": {
      "doc": "An alias of any object with any indexable property key and unknown (indeterminate) value.\n",
      "tags": [
        {
          "kind": "example",
          "doc": "```ts\nconst reg: IndeterminateObject = {\n  name: \"Dakota Cortez\",\n  age: 15,\n  username: \"dc655\"\n};\n\nfunction readReg<K extends keyof IndeterminateObject>(key: K) {\n  return reg[key];\n}\n\nconsole.log(readReg(\"na\"));\n//  undefined\nconsole.log(readReg(\"name\"));\n//  Dakota Cortez\n```"
        }
      ]
    },
    "typeAliasDef": {
      "tsType": {
        "repr": "Record",
        "kind": "typeRef",
        "typeRef": {
          "typeParams": [
            {
              "repr": "",
              "kind": "union",
              "union": [
                {
                  "repr": "number",
                  "kind": "keyword",
                  "keyword": "number"
                },
                {
                  "repr": "string",
                  "kind": "keyword",
                  "keyword": "string"
                },
                {
                  "repr": "symbol",
                  "kind": "keyword",
                  "keyword": "symbol"
                }
              ]
            },
            {
              "repr": "unknown",
              "kind": "keyword",
              "keyword": "unknown"
            }
          ],
          "typeName": "Record"
        }
      },
      "typeParams": []
    }
  },
  {
    "kind": "typeAlias",
    "name": "SoftwareOperation",
    "location": {
      "filename": "file:///workspaces/common-types/src/types/types.ts",
      "line": 57,
      "col": 0,
      "byteIndex": 1265
    },
    "declarationKind": "export",
    "jsDoc": {
      "doc": "The types of software operations, according to integereleven.\n\n> NOTE: Any software operation. Not yet constrained."
    },
    "typeAliasDef": {
      "tsType": {
        "repr": "string",
        "kind": "keyword",
        "keyword": "string"
      },
      "typeParams": []
    }
  },
  {
    "kind": "typeAlias",
    "name": "SystemArchitecture",
    "location": {
      "filename": "file:///workspaces/common-types/src/types/types.ts",
      "line": 85,
      "col": 0,
<<<<<<< HEAD
      "byteIndex": 2102
    },
    "declarationKind": "export",
    "jsDoc": {
      "doc": "The type of system architectures."
=======
      "byteIndex": 2101
    },
    "declarationKind": "export",
    "jsDoc": {
      "doc": "The type of system architecture."
>>>>>>> bd96409f
    },
    "typeAliasDef": {
      "tsType": {
        "repr": "",
        "kind": "union",
        "union": [
          {
            "repr": "x86_64",
            "kind": "literal",
            "literal": {
              "kind": "string",
              "string": "x86_64"
            }
          },
          {
            "repr": "aarch64",
            "kind": "literal",
            "literal": {
              "kind": "string",
              "string": "aarch64"
            }
          }
        ]
      },
      "typeParams": []
    }
  },
  {
    "kind": "typeAlias",
    "name": "SystemOS",
    "location": {
      "filename": "file:///workspaces/common-types/src/types/types.ts",
      "line": 62,
      "col": 0,
      "byteIndex": 1350
    },
    "declarationKind": "export",
    "jsDoc": {
      "doc": "The supported operating systems."
    },
    "typeAliasDef": {
      "tsType": {
        "repr": "",
        "kind": "union",
        "union": [
          {
            "repr": "darwin",
            "kind": "literal",
            "literal": {
              "kind": "string",
              "string": "darwin"
            }
          },
          {
            "repr": "linux",
            "kind": "literal",
            "literal": {
              "kind": "string",
              "string": "linux"
            }
          },
          {
            "repr": "android",
            "kind": "literal",
            "literal": {
              "kind": "string",
              "string": "android"
            }
          },
          {
            "repr": "windows",
            "kind": "literal",
            "literal": {
              "kind": "string",
              "string": "windows"
            }
          },
          {
            "repr": "freebsd",
            "kind": "literal",
            "literal": {
              "kind": "string",
              "string": "freebsd"
            }
          },
          {
            "repr": "netbsd",
            "kind": "literal",
            "literal": {
              "kind": "string",
              "string": "netbsd"
            }
          },
          {
            "repr": "aix",
            "kind": "literal",
            "literal": {
              "kind": "string",
              "string": "aix"
            }
          },
          {
            "repr": "solaris",
            "kind": "literal",
            "literal": {
              "kind": "string",
              "string": "solaris"
            }
          },
          {
            "repr": "illumos",
            "kind": "literal",
            "literal": {
              "kind": "string",
              "string": "illumos"
            }
          }
        ]
      },
      "typeParams": []
    }
  }
]<|MERGE_RESOLUTION|>--- conflicted
+++ resolved
@@ -219,21 +219,13 @@
     "name": "SystemArchitecture",
     "location": {
       "filename": "file:///workspaces/common-types/src/types/types.ts",
-      "line": 85,
-      "col": 0,
-<<<<<<< HEAD
-      "byteIndex": 2102
-    },
-    "declarationKind": "export",
-    "jsDoc": {
-      "doc": "The type of system architectures."
-=======
-      "byteIndex": 2101
-    },
-    "declarationKind": "export",
-    "jsDoc": {
-      "doc": "The type of system architecture."
->>>>>>> bd96409f
+      "line": 89,
+      "col": 0,
+      "byteIndex": 2208
+    },
+    "declarationKind": "export",
+    "jsDoc": {
+      "doc": "<<<<<<< HEAD\nThe type of system architectures.\n=======\nThe type of system architecture.\n>>>>>>> bd96409f2e2e06daad90efe42d1ae114711581c4"
     },
     "typeAliasDef": {
       "tsType": {
